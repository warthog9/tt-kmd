--- conflicted
+++ resolved
@@ -2,11 +2,7 @@
 # SPDX-License-Identifier: GPL-2.0-only
 
 obj-m += tenstorrent.o
-<<<<<<< HEAD
-tenstorrent-y := module.o chardev.o enumerate.o interrupt.o grayskull.o wormhole.o blackhole.o pcie.o hwmon.o
-=======
-tenstorrent-y := module.o chardev.o enumerate.o interrupt.o grayskull.o wormhole.o pcie.o hwmon.o sg_helpers.o
->>>>>>> fb4bb739
+tenstorrent-y := module.o chardev.o enumerate.o interrupt.o grayskull.o wormhole.o blackhole.o pcie.o hwmon.o sg_helpers.o
 
 KDIR := /lib/modules/$(shell uname -r)/build
 KMAKE := $(MAKE) -C $(KDIR) M=$(CURDIR)
